vtk
pathlib
pandas
pytest
<<<<<<< HEAD
pyvista
=======
meshio
>>>>>>> 24501db5
<|MERGE_RESOLUTION|>--- conflicted
+++ resolved
@@ -2,8 +2,5 @@
 pathlib
 pandas
 pytest
-<<<<<<< HEAD
 pyvista
-=======
-meshio
->>>>>>> 24501db5
+meshio